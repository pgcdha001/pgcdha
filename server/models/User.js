const mongoose = require('mongoose');
const bcrypt = require('bcryptjs');

// Simplified Family Info Schema - keeping only essential family details
const FamilyInfoSchema = new mongoose.Schema({
  fatherName: String,
  fatherOccupation: String,
  emergencyContact: {
    name: String,
    relationship: String,
    phone: String
  }
}, { _id: false });

const UserSchema = new mongoose.Schema({
  // Core Identity Fields
  userName: { type: String, required: true, unique: true },
  email: { type: String, required: false }, // Removed unique constraint
  password: { type: String, required: true },
  fullName: {
    firstName: { type: String, required: true },
    lastName: { type: String, required: true }
  },
  role: { type: String, required: true }, // e.g., 'SystemAdmin', 'Teacher', etc.
  roleId: { type: String }, // for legacy mapping if needed
  instituteId: { type: mongoose.Schema.Types.ObjectId, ref: 'Institute' },

  // Coordinator Assignment (only for Coordinator role)
  coordinatorAssignment: {
    grade: {
      type: String,
      enum: ['11th', '12th'],
      required: function () { return this.role === 'Coordinator'; }
    },
    campus: {
      type: String,
      enum: ['Boys', 'Girls'],
      required: function () { return this.role === 'Coordinator'; }
    }
  },

  status: { type: Number, default: 1 }, // 1=Active, 2=Paused, 3=Deleted

  // Contact Information - simplified to essential fields only
  phoneNumber: String,    // Primary phone number
  secondaryPhone: String, // Secondary phone number (optional)
  address: String,
  reference: String,      // Reference person name

  // Academic Background - simplified
  previousSchool: String,  // Previous school/college name
  program: {              // Student program (only for students)
    type: String,
    required: false,
    validate: {
      validator: function (value) {
        // If user is a teacher or admin, program field can be empty or any value
        if (this.role === 'Teacher' || this.role === 'SystemAdmin' || this.role === 'ITAdmin' || this.role === 'FinanceAdmin' || this.role === 'Receptionist' || this.role === 'Principal' || this.role === 'Coordinator') {
          return true; // Allow any value for non-student roles
        }
        // For students, validate against enum values only if value is provided
        if (!value || value.trim() === '') {
          return true; // Allow empty for students too
        }
<<<<<<< HEAD
        const validPrograms = ['ICS', 'ICOM', 'Pre Engineering', 'Pre Medical', 'ICS-PHY', 'ICS-STAT', 'FA'];
        return validPrograms.includes(value);
=======

        // Auto-map common variations to valid programs
        const programMappings = {
          'ICS': 'ICS-PHY',
          'ICS PHY': 'ICS-PHY',
          'ICS STAT': 'ICS-STAT',
          'FA': 'F.A',
          'Pre Eng': 'Pre Engineering',
          'Pre Med': 'Pre Medical'
        };

        // Apply mapping if needed
        const mappedProgram = programMappings[value] || value;
        if (mappedProgram !== value) {
          this.program = mappedProgram; // Auto-correct the value
        }

        const validPrograms = ['ICS-PHY', 'ICS-STAT', 'ICOM', 'Pre Engineering', 'Pre Medical', 'F.A', 'FA IT', 'General Science'];
        return validPrograms.includes(mappedProgram);
>>>>>>> 910c9830
      },
      message: 'Invalid program. Valid programs are: ICS, ICOM, Pre Engineering, Pre Medical, ICS-PHY, ICS-STAT, FA'
    }
  },

  // Matriculation Details - simplified
  matricMarks: Number,     // Marks obtained in matriculation
  matricTotal: Number,     // Total marks in matriculation

  // Personal Information
  gender: String,
  dob: Date,
  cnic: {
    type: String,
    required: false, // Made optional
    unique: true,
    sparse: true, // Allows multiple null values
    validate: {
      validator: function (value) {
        // If CNIC is provided, validate format
        if (!value) return true; // Allow empty CNIC
        // CNIC can be in format 12345-1234567-1 or 1234512345671 (13 digits)
        const withDashes = /^\d{5}-\d{7}-\d{1}$/;
        const withoutDashes = /^\d{13}$/;
        return withDashes.test(value) || withoutDashes.test(value);
      },
      message: 'CNIC must be in format 12345-1234567-1 or 13 digits'
    }
  },
  fatherName: String,      // Added for student father name
  imageUrl: String,

  // Campus Assignment (for attendance tracking)
  campus: {
    type: String,
    enum: ['Boys', 'Girls'],
    required: false // Will be auto-assigned based on gender for active students
  },

  // System Fields
  createdOn: { type: Date, default: Date.now },
  updatedOn: { type: Date, default: Date.now },
  deletedAt: { type: Date }, // Added for soft delete
  lastPasswordChangedOn: Date,
  cookieId: String,
  newLoginOTP: String,

  // Class Assignment for Students
  classId: { type: mongoose.Schema.Types.ObjectId, ref: 'Class' },

  // Enquiry Level System (1-5)
  enquiryLevel: {
    type: Number,
    default: 1,
    min: 1,
    max: 5,
    required: true
  }, // 1: Initial Enquiry, 2: Follow-up, 3: Serious Interest, 4: Documents Submitted, 5: Admitted

  // Additional Information for Level 5 (Admitted) Students
  admissionInfo: {
    grade: {
      type: String,
      enum: ['11th', '12th'],
      required: function () { return this.enquiryLevel === 5; }
    },
    className: {
      type: String,
      required: false
    }
  },

  // Essential Student Fields Only
  prospectusStage: { type: Number, default: 1 }, // Keep for backward compatibility
  isEnrolledPreClasses: { type: Boolean, default: false },

  // Enquiry Progression Tracking
  prospectusPurchasedOn: Date,
  afSubmittedOn: Date,
  installmentSubmittedOn: Date,
  isProcessed: { type: Boolean, default: false },

  // Family Info (for all roles)
  familyInfo: FamilyInfoSchema,

  // Attendance (relationship)
  attendance: [{ type: mongoose.Schema.Types.ObjectId, ref: 'Attendance' }],

  // Receptionist Remarks
  receptionistRemarks: [{
    remark: { type: String, required: true },
    receptionistId: { type: mongoose.Schema.Types.ObjectId, ref: 'User', required: true },
    receptionistName: { type: String, required: true },
    timestamp: { type: Date, default: Date.now }
  }],

  // Misc
  isActive: { type: Boolean, default: true },
  isApproved: { type: Boolean, default: false },
  isSuspended: { type: Boolean, default: false }
});

// Password hashing pre-save hook
UserSchema.pre('save', async function (next) {
  // Auto-assign campus based on gender if not set
  if (!this.campus && this.gender) {
    this.campus = this.gender === 'Female' ? 'Girls' : 'Boys';
  }
<<<<<<< HEAD
  
=======

  // Auto-map program variations to standard programs for students
  if (this.role === 'Student' && this.program) {
    const programMappings = {
      'ICS': 'ICS-PHY',
      'ICS PHY': 'ICS-PHY',
      'ICS STAT': 'ICS-STAT',
      'FA': 'F.A',
      'Pre Eng': 'Pre Engineering',
      'Pre Med': 'Pre Medical'
    };

    if (programMappings[this.program]) {
      console.log(`Auto-mapping program from "${this.program}" to "${programMappings[this.program]}" for student ${this.fullName?.firstName} ${this.fullName?.lastName}`);
      this.program = programMappings[this.program];
    }
  }

>>>>>>> 910c9830
  if (!this.isModified('password')) return next();
  try {
    const salt = await bcrypt.genSalt(12);
    this.password = await bcrypt.hash(this.password, salt);
    next();
  } catch (err) {
    next(err);
  }
});

// Compare password method
UserSchema.methods.comparePassword = async function (candidatePassword) {
  return await bcrypt.compare(candidatePassword, this.password);
};

// Virtual for accountStatus
UserSchema.virtual('accountStatus').get(function () {
  if (this.status === 1 && this.isActive && this.isApproved) return 'Active';
  if (this.status === 2 || this.isSuspended || this.isActive === false) return 'Paused';
  return 'Pending';
});

module.exports = mongoose.model('User', UserSchema);<|MERGE_RESOLUTION|>--- conflicted
+++ resolved
@@ -62,10 +62,6 @@
         if (!value || value.trim() === '') {
           return true; // Allow empty for students too
         }
-<<<<<<< HEAD
-        const validPrograms = ['ICS', 'ICOM', 'Pre Engineering', 'Pre Medical', 'ICS-PHY', 'ICS-STAT', 'FA'];
-        return validPrograms.includes(value);
-=======
 
         // Auto-map common variations to valid programs
         const programMappings = {
@@ -85,7 +81,6 @@
 
         const validPrograms = ['ICS-PHY', 'ICS-STAT', 'ICOM', 'Pre Engineering', 'Pre Medical', 'F.A', 'FA IT', 'General Science'];
         return validPrograms.includes(mappedProgram);
->>>>>>> 910c9830
       },
       message: 'Invalid program. Valid programs are: ICS, ICOM, Pre Engineering, Pre Medical, ICS-PHY, ICS-STAT, FA'
     }
@@ -194,9 +189,6 @@
   if (!this.campus && this.gender) {
     this.campus = this.gender === 'Female' ? 'Girls' : 'Boys';
   }
-<<<<<<< HEAD
-  
-=======
 
   // Auto-map program variations to standard programs for students
   if (this.role === 'Student' && this.program) {
@@ -215,7 +207,6 @@
     }
   }
 
->>>>>>> 910c9830
   if (!this.isModified('password')) return next();
   try {
     const salt = await bcrypt.genSalt(12);
