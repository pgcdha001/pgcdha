--- conflicted
+++ resolved
@@ -62,17 +62,10 @@
         if (!value || value.trim() === '') {
           return true; // Allow empty for students too
         }
-<<<<<<< HEAD
-        const validPrograms = ['ICS', 'ICOM', 'Pre Engineering', 'Pre Medical', 'ICS-PHY', 'ICS-STAT', 'FA'];
-        return validPrograms.includes(value);
-      },
-      message: 'Invalid program. Valid programs are: ICS, ICOM, Pre Engineering, Pre Medical, ICS-PHY, ICS-STAT, FA'
-=======
         const validPrograms = ['ICS-PHY', 'ICS-STAT', 'ICOM', 'Pre Engineering', 'Pre Medical', 'F.A', 'FA IT', 'General Science'];
         return validPrograms.includes(value);
       },
-      message: 'Invalid program. Valid programs are: ICS-PHY, ICS-STAT, ICOM, Pre Engineering, Pre Medical, F.A, FA IT, General Science'
->>>>>>> cdf3c752
+      message: 'Invalid program. Valid programs are: ICS, ICOM, Pre Engineering, Pre Medical'
     }
   },
   
